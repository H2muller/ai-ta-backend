--- conflicted
+++ resolved
@@ -21,13 +21,9 @@
 from langchain.schema import Document
 from langchain.text_splitter import RecursiveCharacterTextSplitter
 from langchain.vectorstores import Qdrant
-<<<<<<< HEAD
-from qdrant_client import QdrantClient, models
+from qdrant_client import QdrantClient
 import requests
 import json
-=======
-from qdrant_client import QdrantClient
->>>>>>> dd3a8abd
 
 from ai_ta_backend.aws import upload_data_files_to_s3
 
@@ -271,10 +267,10 @@
       text = [text]
       metadatas: List[Dict[str,Any]] = [
         {
-          'course_name': course_name, 
+          'course_name': course_name,
           's3_path': s3_path,
           'readable_filename': Path(s3_path).name,
-          'pagenumber_or_timestamp': '1', 
+          'pagenumber_or_timestamp': '1',
         }]
 
       self.split_and_upload(texts=text, metadatas=metadatas)
@@ -343,7 +339,7 @@
   def ingest_coursera(self, coursera_course_name: str, course_name: str) -> str:
     """ Download all the files from a coursera course and ingest them.
     
-    1. Download the coursera content. 
+    1. Download the coursera content.
     2. Upload to S3 (so users can view it)
     3. Run everything through the ingest_bulk method.
 
@@ -361,19 +357,19 @@
       results = subprocess.run(f"coursera-dl {always_use_flags} {certificate} {coursera_course_name}", check=True, shell=True, stdout=subprocess.PIPE, stderr=subprocess.PIPE) # capture_output=True,
       dl_results_path = os.path.join('coursera-dl', coursera_course_name)
       s3_paths: List | None = upload_data_files_to_s3(course_name, dl_results_path)
-      
+
       if s3_paths is None:
         return "Error: No files found in the coursera-dl directory"
-      
+
       print("starting bulk ingest")
       start_time = time.monotonic()
       self.bulk_ingest(s3_paths, course_name)
       print("completed bulk ingest")
       print(f"⏰ Runtime: {(time.monotonic() - start_time):.2f} seconds")
-      
+
       # Cleanup the coursera downloads
       shutil.rmtree(dl_results_path)
-      
+
       return "Success"
     except Exception as e:
       err: str = f"Traceback: {traceback.extract_tb(e.__traceback__)}❌❌ Error in {inspect.currentframe().f_code.co_name}:{e}"  # type: ignore
