import asyncio
import json
import os
import time
from typing import List

from dotenv import load_dotenv
from flask import (
    Flask,
    Response,
    abort,
    jsonify,
    make_response,
    request,
    send_from_directory,
)
from flask_cors import CORS
from flask_executor import Executor
from flask_injector import FlaskInjector, RequestScope
from injector import Binder, SingletonScope

from ai_ta_backend.database.aws import AWSStorage
from ai_ta_backend.database.sql import SQLDatabase
from ai_ta_backend.database.vector import VectorDatabase
from ai_ta_backend.executors.flask_executor import (
    ExecutorInterface,
    FlaskExecutorAdapter,
)
from ai_ta_backend.executors.process_pool_executor import (
    ProcessPoolExecutorAdapter,
    ProcessPoolExecutorInterface,
)
from ai_ta_backend.executors.thread_pool_executor import (
    ThreadPoolExecutorAdapter,
    ThreadPoolExecutorInterface,
)
from ai_ta_backend.service.export_service import ExportService
from ai_ta_backend.service.nomic_service import NomicService
from ai_ta_backend.service.posthog_service import PosthogService
from ai_ta_backend.service.project_service import ProjectService
from ai_ta_backend.service.retrieval_service import RetrievalService
from ai_ta_backend.service.sentry_service import SentryService
from ai_ta_backend.service.workflow_service import WorkflowService
from ai_ta_backend.utils.pubmed_extraction import extractPubmedData

app = Flask(__name__)
CORS(app)
executor = Executor(app)
# app.config['EXECUTOR_MAX_WORKERS'] = 5 nothing == picks defaults for me
#app.config['SERVER_TIMEOUT'] = 1000  # seconds

# load API keys from globally-availabe .env file
load_dotenv()


@app.route('/')
def index() -> Response:
  """_summary_

  Args:
      test (int, optional): _description_. Defaults to 1.

  Returns:
      JSON: _description_
  """
  response = jsonify(
      {"hi there, this is a 404": "Welcome to UIUC.chat backend 🚅 Read the docs here: https://docs.uiuc.chat/ "})
  response.headers.add('Access-Control-Allow-Origin', '*')
  return response


@app.route('/getTopContexts', methods=['POST'])
def getTopContexts(service: RetrievalService) -> Response:
  """Get most relevant contexts for a given search query.
  
  Return value

  ## POST body
  course name (optional) str
      A json response with TBD fields.
  search_query
  token_limit
  doc_groups
  
  Returns
  -------
  JSON
      A json response with TBD fields.
  Metadata fields
  * pagenumber_or_timestamp
  * readable_filename
  * s3_pdf_path
  
  Example: 
  [
    {
      'readable_filename': 'Lumetta_notes', 
      'pagenumber_or_timestamp': 'pg. 19', 
      's3_pdf_path': '/courses/<course>/Lumetta_notes.pdf', 
      'text': 'In FSM, we do this...'
    }, 
  ]

  Raises
  ------
  Exception
      Testing how exceptions are handled.
  """
  start_time = time.monotonic()
  data = request.get_json()
  search_query: str = data.get('search_query', '')
  course_name: str = data.get('course_name', '')
  token_limit: int = data.get('token_limit', 3000)
  doc_groups: List[str] = data.get('doc_groups', [])

  if search_query == '' or course_name == '':
    # proper web error "400 Bad request"
    abort(
        400,
        description=
        f"Missing one or more required parameters: 'search_query' and 'course_name' must be provided. Search query: `{search_query}`, Course name: `{course_name}`"
    )

  found_documents = asyncio.run(service.getTopContexts(search_query, course_name, token_limit, doc_groups))
  response = jsonify(found_documents)
  response.headers.add('Access-Control-Allow-Origin', '*')
  print(f"⏰ Runtime of getTopContexts in main.py: {(time.monotonic() - start_time):.2f} seconds")
  return response


@app.route('/getAll', methods=['GET'])
def getAll(service: RetrievalService) -> Response:
  """Get all course materials based on the course_name
  """
  course_name: List[str] | str = request.args.get('course_name', default='', type=str)

  if course_name == '':
    # proper web error "400 Bad request"
    abort(
        400,
        description=f"Missing the one required parameter: 'course_name' must be provided. Course name: `{course_name}`")

  distinct_dicts = service.getAll(course_name)

  response = jsonify({"distinct_files": distinct_dicts})
  response.headers.add('Access-Control-Allow-Origin', '*')
  return response


@app.route('/delete', methods=['DELETE'])
def delete(service: RetrievalService, flaskExecutor: ExecutorInterface):
  """
  Delete a single file from all our database: S3, Qdrant, and Supabase (for now).
  Note, of course, we still have parts of that file in our logs.
  """
  course_name: str = request.args.get('course_name', default='', type=str)
  s3_path: str = request.args.get('s3_path', default='', type=str)
  source_url: str = request.args.get('url', default='', type=str)

  if course_name == '' or (s3_path == '' and source_url == ''):
    # proper web error "400 Bad request"
    abort(
        400,
        description=
        f"Missing one or more required parameters: 'course_name' and ('s3_path' or 'source_url') must be provided. Course name: `{course_name}`, S3 path: `{s3_path}`, source_url: `{source_url}`"
    )

  start_time = time.monotonic()
  # background execution of tasks!!
  flaskExecutor.submit(service.delete_data, course_name, s3_path, source_url)
  print(f"From {course_name}, deleted file: {s3_path}")
  print(f"⏰ Runtime of FULL delete func: {(time.monotonic() - start_time):.2f} seconds")
  # we need instant return. Delets are "best effort" assume always successful... sigh :(
  response = jsonify({"outcome": 'success'})
  response.headers.add('Access-Control-Allow-Origin', '*')
  return response


@app.route('/getNomicMap', methods=['GET'])
def nomic_map(service: NomicService):
  course_name: str = request.args.get('course_name', default='', type=str)
  map_type: str = request.args.get('map_type', default='conversation', type=str)

  if course_name == '':
    # proper web error "400 Bad request"
    abort(400, description=f"Missing required parameter: 'course_name' must be provided. Course name: `{course_name}`")

  map_id = service.get_nomic_map(course_name, map_type)
  print("nomic map\n", map_id)

  response = jsonify(map_id)
  response.headers.add('Access-Control-Allow-Origin', '*')
  return response


@app.route('/updateConversationMaps', methods=['GET'])
def updateConversationMaps(service: NomicService, flaskExecutor: ExecutorInterface):
  print("Starting conversation map update...")

  response = flaskExecutor.submit(service.update_conversation_maps)

  response = jsonify({"outcome": "Task started"})
  response.headers.add('Access-Control-Allow-Origin', '*')
  return response


@app.route('/updateDocumentMaps', methods=['GET'])
def updateDocumentMaps(service: NomicService, flaskExecutor: ExecutorInterface):
  print("Starting conversation map update...")

  response = flaskExecutor.submit(service.update_document_maps)

  response = jsonify({"outcome": "Task started"})
  response.headers.add('Access-Control-Allow-Origin', '*')
  return response


@app.route('/createDocumentMap', methods=['GET'])
def createDocumentMap(service: NomicService):
  course_name: str = request.args.get('course_name', default='', type=str)

  if course_name == '':
    # proper web error "400 Bad request"
    abort(400, description=f"Missing required parameter: 'course_name' must be provided. Course name: `{course_name}`")

  map_id = service.create_document_map(course_name)

  response = jsonify(map_id)
  response.headers.add('Access-Control-Allow-Origin', '*')
  return response


@app.route('/createConversationMap', methods=['GET'])
def createConversationMap(service: NomicService):
  course_name: str = request.args.get('course_name', default='', type=str)

  if course_name == '':
    # proper web error "400 Bad request"
    abort(400, description=f"Missing required parameter: 'course_name' must be provided. Course name: `{course_name}`")

  map_id = service.create_conversation_map(course_name)

  response = jsonify(map_id)
  response.headers.add('Access-Control-Allow-Origin', '*')
  return response


@app.route('/export-convo-history-csv', methods=['GET'])
def export_convo_history(service: ExportService):
  course_name: str = request.args.get('course_name', default='', type=str)
  from_date: str = request.args.get('from_date', default='', type=str)
  to_date: str = request.args.get('to_date', default='', type=str)

  if course_name == '':
    # proper web error "400 Bad request"
    abort(400, description=f"Missing required parameter: 'course_name' must be provided. Course name: `{course_name}`")

  export_status = service.export_convo_history_json(course_name, from_date, to_date)
  print("EXPORT FILE LINKS: ", export_status)

  if export_status['response'] == "No data found between the given dates.":
    response = Response(status=204)
    response.headers.add('Access-Control-Allow-Origin', '*')

  elif export_status['response'] == "Download from S3":
    response = jsonify({"response": "Download from S3", "s3_path": export_status['s3_path']})
    response.headers.add('Access-Control-Allow-Origin', '*')

  else:
    response = make_response(
        send_from_directory(export_status['response'][2], export_status['response'][1], as_attachment=True))
    response.headers.add('Access-Control-Allow-Origin', '*')
    response.headers["Content-Disposition"] = f"attachment; filename={export_status['response'][1]}"
    os.remove(export_status['response'][0])

  return response


@app.route('/test-process', methods=['GET'])
def test_process(service: ExportService):
  service.test_process()
  return jsonify({"response": "success"})


@app.route('/export-convo-history', methods=['GET'])
def export_convo_history_v2(service: ExportService):
  course_name: str = request.args.get('course_name', default='', type=str)
  from_date: str = request.args.get('from_date', default='', type=str)
  to_date: str = request.args.get('to_date', default='', type=str)

  if course_name == '':
    abort(400, description=f"Missing required parameter: 'course_name' must be provided. Course name: `{course_name}`")

  export_status = service.export_convo_history(course_name, from_date, to_date)
  print("Export processing response: ", export_status)

  if export_status['response'] == "No data found between the given dates.":
    response = Response(status=204)
    response.headers.add('Access-Control-Allow-Origin', '*')

  elif export_status['response'] == "Download from S3":
    response = jsonify({"response": "Download from S3", "s3_path": export_status['s3_path']})
    response.headers.add('Access-Control-Allow-Origin', '*')

  else:
    response = make_response(
        send_from_directory(export_status['response'][2], export_status['response'][1], as_attachment=True))
    response.headers.add('Access-Control-Allow-Origin', '*')
    response.headers["Content-Disposition"] = f"attachment; filename={export_status['response'][1]}"
    os.remove(export_status['response'][0])

  return response


@app.route('/export-convo-history-user', methods=['GET'])
def export_convo_history_user(service: ExportService):
  user_email: str = request.args.get('user_email', default='', type=str)
  project_name: str = request.args.get('project_name', default='', type=str)

  if user_email == '' or project_name == '':
    abort(400, description=f"Missing required parameters: 'user_email' and 'project_name' must be provided.")

  print("user_email: ", user_email)
  print("project_name: ", project_name)
  export_status = service.export_convo_history_user(user_email, project_name)
  print("Export processing response: ", export_status)

  if export_status['response'] == "No data found for the given user and project.":
    response = Response(status=204)
    response.headers.add('Access-Control-Allow-Origin', '*')

  elif export_status['response'] == "Download from S3":
    response = jsonify({"response": "Download from S3", "s3_path": export_status['s3_path']})
    response.headers.add('Access-Control-Allow-Origin', '*')
  elif export_status['response'] == "Error fetching conversations!":
    response = jsonify({'response': 'Error fetching conversations'})
    response.status_code = 500
    response.headers.add('Access-Control-Allow-Origin', '*')

  else:
    print("export_status['response'][2]: ", export_status['response'][2])
    print("export_status['response'][1]: ", export_status['response'][1])
    response = make_response(
        send_from_directory(export_status['response'][2], export_status['response'][1], as_attachment=True))
    response.headers.add('Access-Control-Allow-Origin', '*')
    response.headers["Content-Disposition"] = f"attachment; filename={export_status['response'][1]}"
    os.remove(export_status['response'][0])

  return response


@app.route('/export-conversations-custom', methods=['GET'])
def export_conversations_custom(service: ExportService):
  course_name: str = request.args.get('course_name', default='', type=str)
  from_date: str = request.args.get('from_date', default='', type=str)
  to_date: str = request.args.get('to_date', default='', type=str)
  emails: str = request.args.getlist('destination_emails_list')

  if course_name == '' and emails == []:
    # proper web error "400 Bad request"
    abort(400, description=f"Missing required parameter: 'course_name' and 'destination_email_ids' must be provided.")

  export_status = service.export_conversations(course_name, from_date, to_date, emails)
  print("EXPORT FILE LINKS: ", export_status)

  if export_status['response'] == "No data found between the given dates.":
    response = Response(status=204)
    response.headers.add('Access-Control-Allow-Origin', '*')

  elif export_status['response'] == "Download from S3":
    response = jsonify({"response": "Download from S3", "s3_path": export_status['s3_path']})
    response.headers.add('Access-Control-Allow-Origin', '*')

  else:
    response = make_response(
        send_from_directory(export_status['response'][2], export_status['response'][1], as_attachment=True))
    response.headers.add('Access-Control-Allow-Origin', '*')
    response.headers["Content-Disposition"] = f"attachment; filename={export_status['response'][1]}"
    os.remove(export_status['response'][0])

  return response


@app.route('/exportDocuments', methods=['GET'])
def exportDocuments(service: ExportService):
  course_name: str = request.args.get('course_name', default='', type=str)
  from_date: str = request.args.get('from_date', default='', type=str)
  to_date: str = request.args.get('to_date', default='', type=str)

  if course_name == '':
    # proper web error "400 Bad request"
    abort(400, description=f"Missing required parameter: 'course_name' must be provided. Course name: `{course_name}`")

  export_status = service.export_documents_json(course_name, from_date, to_date)
  print("EXPORT FILE LINKS: ", export_status)

  if export_status['response'] == "No data found between the given dates.":
    response = Response(status=204)
    response.headers.add('Access-Control-Allow-Origin', '*')

  elif export_status['response'] == "Download from S3":
    response = jsonify({"response": "Download from S3", "s3_path": export_status['s3_path']})
    response.headers.add('Access-Control-Allow-Origin', '*')

  else:
    response = make_response(
        send_from_directory(export_status['response'][2], export_status['response'][1], as_attachment=True))
    response.headers.add('Access-Control-Allow-Origin', '*')
    response.headers["Content-Disposition"] = f"attachment; filename={export_status['response'][1]}"
    os.remove(export_status['response'][0])

  return response


@app.route('/getTopContextsWithMQR', methods=['GET'])
def getTopContextsWithMQR(service: RetrievalService, posthog_service: PosthogService) -> Response:
  """
  Get relevant contexts for a given search query, using Multi-query retrieval + filtering method.
  """
  search_query: str = request.args.get('search_query', default='', type=str)
  course_name: str = request.args.get('course_name', default='', type=str)
  token_limit: int = request.args.get('token_limit', default=3000, type=int)
  if search_query == '' or course_name == '':
    # proper web error "400 Bad request"
    abort(
        400,
        description=
        f"Missing one or more required parameters: 'search_query' and 'course_name' must be provided. Search query: `{search_query}`, Course name: `{course_name}`"
    )

  posthog_service.capture(event_name='filter_top_contexts_invoked',
                          properties={
                              'user_query': search_query,
                              'course_name': course_name,
                              'token_limit': token_limit,
                          })

  found_documents = service.getTopContextsWithMQR(search_query, course_name, token_limit)

  response = jsonify(found_documents)
  response.headers.add('Access-Control-Allow-Origin', '*')
  return response


@app.route('/getworkflows', methods=['GET'])
def get_all_workflows(service: WorkflowService) -> Response:
  """
  Get all workflows from user.
  """

  api_key = request.args.get('api_key', default='', type=str)
  limit = request.args.get('limit', default=100, type=int)
  pagination = request.args.get('pagination', default=True, type=bool)
  active = request.args.get('active', default=False, type=bool)
  name = request.args.get('workflow_name', default='', type=str)
  print(request.args)

  print("In get_all_workflows.. api_key: ", api_key)

  # if no API Key, return empty set.
  # if api_key == '':
  #   # proper web error "400 Bad request"
  #   abort(400, description=f"Missing N8N API_KEY: 'api_key' must be provided. Search query: `{api_key}`")

  try:
    response = service.get_workflows(limit, pagination, api_key, active, name)
    response = jsonify(response)
    response.headers.add('Access-Control-Allow-Origin', '*')
    return response
  except Exception as e:
    if "unauthorized" in str(e).lower():
      print("Unauthorized error in get_all_workflows: ", e)
      abort(401, description=f"Unauthorized: 'api_key' is invalid. Search query: `{api_key}`")
    else:
      print("Error in get_all_workflows: ", e)
      abort(500, description=f"Failed to fetch n8n workflows: {e}")


@app.route('/switch_workflow', methods=['GET'])
def switch_workflow(service: WorkflowService) -> Response:
  """
  Activate or deactivate flow for user.
  """

  api_key = request.args.get('api_key', default='', type=str)
  activate = request.args.get('activate', default='', type=str)
  id = request.args.get('id', default='', type=str)

  print(request.args)

  if api_key == '':
    # proper web error "400 Bad request"
    abort(400, description=f"Missing N8N API_KEY: 'api_key' must be provided. Search query: `{api_key}`")

  try:
    print("activation!!!!!!!!!!!", activate)
    response = service.switch_workflow(id, api_key, activate)
    response = jsonify(response)
    response.headers.add('Access-Control-Allow-Origin', '*')
    return response
  except Exception as e:
    if e == "Unauthorized":
      abort(401, description=f"Unauthorized: 'api_key' is invalid. Search query: `{api_key}`")
    else:
      abort(400, description=f"Bad request: {e}")


@app.route('/getConversationStats', methods=['GET'])
def get_conversation_stats(service: RetrievalService) -> Response:
  """
  Retrieves statistical metrics about conversations for a specific course.
  """
  course_name = request.args.get('course_name', default='', type=str)

  if course_name == '':
    abort(400, description="Missing required parameter: 'course_name' must be provided.")

  conversation_stats = service.getConversationStats(course_name)

  response = jsonify(conversation_stats)
  response.headers.add('Access-Control-Allow-Origin', '*')
  return response


@app.route('/run_flow', methods=['POST'])
def run_flow(service: WorkflowService) -> Response:
  """
  Run flow for a user and return results.
  """

  api_key = request.json.get('api_key', '')
  name = request.json.get('name', '')
  data = request.json.get('data', '')

  print("Got /run_flow request:", request.json)

  if api_key == '':
    # proper web error "400 Bad request"
    abort(400, description=f"Missing N8N API_KEY: 'api_key' must be provided. Search query: `{api_key}`")

  try:
    response = service.main_flow(name, api_key, data)
    response = jsonify(response)
    response.headers.add('Access-Control-Allow-Origin', '*')
    return response
  except Exception as e:
    if e == "Unauthorized":
      response = jsonify(error=str(e), message=f"Unauthorized: 'api_key' is invalid. Search query: `{api_key}`")
      response.status_code = 401
      response.headers.add('Access-Control-Allow-Origin', '*')
      return response
    else:
      response = jsonify(error=str(e), message=f"Internal Server Error {e}")
      response.status_code = 500
      response.headers.add('Access-Control-Allow-Origin', '*')
      return response


@app.route('/createProject', methods=['POST'])
def createProject(service: ProjectService, flaskExecutor: ExecutorInterface) -> Response:
  """
  Create a new project in UIUC.Chat
  """
  data = request.get_json()
  project_name = data.get('project_name', '')
  project_description = data.get('project_description', '')
  project_owner_email = data.get('project_owner_email', '')

  if project_name == '':
    # proper web error "400 Bad request"
    abort(400, description=f"Missing one or more required parameters: 'project_name' must be provided.")
  print(f"In /createProject for: {project_name}")
  result = service.create_project(project_name, project_description, project_owner_email)

  # Do long-running LLM task in the background.
  flaskExecutor.submit(service.generate_json_schema, project_name, project_description)

  response = jsonify(result)
  response.headers.add('Access-Control-Allow-Origin', '*')
  return response

<<<<<<< HEAD
@app.route('/getProjectStats', methods=['GET'])
def get_project_stats(service: RetrievalService) -> Response:
    """
    Retrieves statistical metrics about conversations for a specific project.
    """
    project_name = request.args.get('project_name', default='', type=str)
=======

@app.route('/pubmedExtraction', methods=['GET'])
def pubmedExtraction():
  """
  Extracts metadata and download papers from PubMed.
  """
  result = extractPubmedData()

  response = jsonify(result)
  response.headers.add('Access-Control-Allow-Origin', '*')
  return response


@app.route('/getProjectStats', methods=['GET'])
def get_project_stats(service: RetrievalService) -> Response:
  project_name = request.args.get('project_name', default='', type=str)
>>>>>>> 1f401de0

  if project_name == '':
    abort(400, description="Missing required parameter: 'project_name' must be provided.")

  project_stats = service.getProjectStats(project_name)

  response = jsonify(project_stats)
  response.headers.add('Access-Control-Allow-Origin', '*')
  return response

@app.route('/getWeeklyTrends', methods=['GET'])
def get_weekly_trends(service: RetrievalService) -> Response:
    """
    Provides week-over-week percentage changes in key project metrics.
    """
    project_name = request.args.get('project_name', default='', type=str)

    if project_name == '':
        abort(400, description="Missing required parameter: 'project_name' must be provided.")

    weekly_trends = service.getWeeklyTrends(project_name)

    response = jsonify(weekly_trends)
    response.headers.add('Access-Control-Allow-Origin', '*')
    return response

@app.route('/getModelUsageCounts', methods=['GET'])
def get_model_usage_counts(service: RetrievalService) -> Response:
    """
    Get counts of different models used in conversations.
    """
    project_name = request.args.get('project_name', default='', type=str)

    if project_name == '':
        abort(400, description="Missing required parameter: 'project_name' must be provided.")

    model_counts = service.getModelUsageCounts(project_name)

    response = jsonify(model_counts)
    response.headers.add('Access-Control-Allow-Origin', '*')
    return response

def configure(binder: Binder) -> None:
  binder.bind(ThreadPoolExecutorInterface, to=ThreadPoolExecutorAdapter(max_workers=10), scope=SingletonScope)
  binder.bind(ProcessPoolExecutorInterface, to=ProcessPoolExecutorAdapter(max_workers=10), scope=SingletonScope)
  binder.bind(RetrievalService, to=RetrievalService, scope=RequestScope)
  binder.bind(PosthogService, to=PosthogService, scope=SingletonScope)
  binder.bind(SentryService, to=SentryService, scope=SingletonScope)
  binder.bind(NomicService, to=NomicService, scope=SingletonScope)
  binder.bind(ExportService, to=ExportService, scope=SingletonScope)
  binder.bind(WorkflowService, to=WorkflowService, scope=SingletonScope)
  binder.bind(VectorDatabase, to=VectorDatabase, scope=SingletonScope)
  binder.bind(SQLDatabase, to=SQLDatabase, scope=SingletonScope)
  binder.bind(AWSStorage, to=AWSStorage, scope=SingletonScope)
  binder.bind(ExecutorInterface, to=FlaskExecutorAdapter(executor), scope=SingletonScope)


FlaskInjector(app=app, modules=[configure])

if __name__ == '__main__':
  app.run(debug=True, port=int(os.getenv("PORT", default=8000)))  # nosec -- reasonable bandit error suppression<|MERGE_RESOLUTION|>--- conflicted
+++ resolved
@@ -579,14 +579,6 @@
   response.headers.add('Access-Control-Allow-Origin', '*')
   return response
 
-<<<<<<< HEAD
-@app.route('/getProjectStats', methods=['GET'])
-def get_project_stats(service: RetrievalService) -> Response:
-    """
-    Retrieves statistical metrics about conversations for a specific project.
-    """
-    project_name = request.args.get('project_name', default='', type=str)
-=======
 
 @app.route('/pubmedExtraction', methods=['GET'])
 def pubmedExtraction():
@@ -603,7 +595,6 @@
 @app.route('/getProjectStats', methods=['GET'])
 def get_project_stats(service: RetrievalService) -> Response:
   project_name = request.args.get('project_name', default='', type=str)
->>>>>>> 1f401de0
 
   if project_name == '':
     abort(400, description="Missing required parameter: 'project_name' must be provided.")
