--- conflicted
+++ resolved
@@ -173,23 +173,8 @@
 
   ingester = Ingest(qdrant_client, vectorstore, s3_client, supabase_client, posthog)
 
-<<<<<<< HEAD
-  if content:
-    success_fail_dict = ingester.ingest_single_web_text(course_name, base_url, url, content, readable_filename)
-  elif readable_filename == '':
-    success_fail_dict = ingester.bulk_ingest(course_name, s3_paths, base_url=base_url, url=url)
-  else:
-    success_fail_dict = ingester.bulk_ingest(course_name,
-                                             s3_paths,
-                                             readable_filename=readable_filename,
-                                             base_url=base_url,
-                                             url=url)
-  print("Final success_fail_dict: ", success_fail_dict)
-
-  # rebuild nomic document map after all ingests are done
-  rebuild_status = rebuild_map(course_name, map_type='document')
-
-=======
+
+
   def run_ingest(course_name, s3_paths, base_url, url, readable_filename, content):
     if content:
       return ingester.ingest_single_web_text(course_name, base_url, url, content, readable_filename)
@@ -213,9 +198,11 @@
       # s3_paths = success_fail_dict['failure_ingest'] # retry only failed paths.... what if this is a URL instead?
       success_fail_dict = run_ingest(course_name, s3_paths, base_url, url, readable_filename, content)
       time.sleep(13 * retry_num)  # max is 65
-
+  
+  # rebuild nomic document map after all ingests are done
+  rebuild_status = rebuild_map(course_name, map_type='document')
+  
   print(f"Final success_fail_dict: {success_fail_dict}")
->>>>>>> 34ad7129
   return json.dumps(success_fail_dict)
 
 
